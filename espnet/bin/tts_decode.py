#!/usr/bin/env python3

# Copyright 2018 Nagoya University (Tomoki Hayashi)
#  Apache 2.0  (http://www.apache.org/licenses/LICENSE-2.0)

"""TTS decoding script."""

import configargparse
import logging
import os
import platform
import subprocess
import sys

from espnet.utils.cli_utils import strtobool


# NOTE: you need this func to generate our sphinx doc
def get_parser():
    """Get parser of decoding arguments."""
    parser = configargparse.ArgumentParser(
        description='Synthesize speech from text using a TTS model on one CPU',
        config_file_parser_class=configargparse.YAMLConfigFileParser,
        formatter_class=configargparse.ArgumentDefaultsHelpFormatter)
    # general configuration
    parser.add('--config', is_config_file=True, help='config file path')
    parser.add('--config2', is_config_file=True,
               help='second config file path that overwrites the settings in `--config`.')
    parser.add('--config3', is_config_file=True,
               help='third config file path that overwrites the settings in `--config` and `--config2`.')

    parser.add_argument('--ngpu', default=0, type=int,
                        help='Number of GPUs')
    parser.add_argument('--backend', default='pytorch', type=str,
                        choices=['chainer', 'pytorch'],
                        help='Backend library')
    parser.add_argument('--debugmode', default=1, type=int,
                        help='Debugmode')
    parser.add_argument('--seed', default=1, type=int,
                        help='Random seed')
    parser.add_argument('--out', type=str, required=True,
                        help='Output filename')
    parser.add_argument('--verbose', '-V', default=0, type=int,
                        help='Verbose option')
    parser.add_argument('--preprocess-conf', type=str, default=None,
                        help='The configuration file for the pre-processing')
    # task related
    parser.add_argument('--json', type=str, required=True,
                        help='Filename of train label data (json)')
    parser.add_argument('--model', type=str, required=True,
                        help='Model file parameters to read')
    parser.add_argument('--model-conf', type=str, default=None,
                        help='Model config file')
    # decoding related
    parser.add_argument('--maxlenratio', type=float, default=5,
                        help='Maximum length ratio in decoding')
    parser.add_argument('--minlenratio', type=float, default=0,
                        help='Minimum length ratio in decoding')
    parser.add_argument('--threshold', type=float, default=0.5,
                        help='Threshold value in decoding')
<<<<<<< HEAD
    parser.add_argument('--save-durations', default=False, type=strtobool,
                        help='Whether to save attentions as durations')
=======
    parser.add_argument('--use-att-constraint', type=strtobool, default=False,
                        help='Whether to use the attention constraint')
    parser.add_argument('--backward-window', type=int, default=1,
                        help='Backward window size in the attention constraint')
    parser.add_argument('--forward-window', type=int, default=3,
                        help='Forward window size in the attention constraint')
>>>>>>> 51ccb3fc
    return parser


def main(args):
    """Run deocding."""
    parser = get_parser()
    args = parser.parse_args(args)

    # logging info
    if args.verbose > 0:
        logging.basicConfig(
            level=logging.INFO, format='%(asctime)s (%(module)s:%(lineno)d) %(levelname)s: %(message)s')
    else:
        logging.basicConfig(
            level=logging.WARN, format='%(asctime)s (%(module)s:%(lineno)d) %(levelname)s: %(message)s')
        logging.warning('Skip DEBUG/INFO messages')

    # check CUDA_VISIBLE_DEVICES
    if args.ngpu > 0:
        # python 2 case
        if platform.python_version_tuple()[0] == '2':
            if "clsp.jhu.edu" in subprocess.check_output(["hostname", "-f"]):
                cvd = subprocess.check_output(["/usr/local/bin/free-gpu", "-n", str(args.ngpu)]).strip()
                logging.info('CLSP: use gpu' + cvd)
                os.environ['CUDA_VISIBLE_DEVICES'] = cvd
        # python 3 case
        else:
            if "clsp.jhu.edu" in subprocess.check_output(["hostname", "-f"]).decode():
                cvd = subprocess.check_output(["/usr/local/bin/free-gpu", "-n", str(args.ngpu)]).decode().strip()
                logging.info('CLSP: use gpu' + cvd)
                os.environ['CUDA_VISIBLE_DEVICES'] = cvd

        cvd = os.environ.get("CUDA_VISIBLE_DEVICES")
        if cvd is None:
            logging.warning("CUDA_VISIBLE_DEVICES is not set.")
        elif args.ngpu != len(cvd.split(",")):
            logging.error("#gpus is not matched with CUDA_VISIBLE_DEVICES.")
            sys.exit(1)

    # display PYTHONPATH
    logging.info('python path = ' + os.environ.get('PYTHONPATH', '(None)'))

    # extract
    logging.info('backend = ' + args.backend)
    if args.backend == "pytorch":
        from espnet.tts.pytorch_backend.tts import decode
        decode(args)
    else:
        raise NotImplementedError("Only pytorch is supported.")


if __name__ == '__main__':
    main(sys.argv[1:])<|MERGE_RESOLUTION|>--- conflicted
+++ resolved
@@ -58,17 +58,14 @@
                         help='Minimum length ratio in decoding')
     parser.add_argument('--threshold', type=float, default=0.5,
                         help='Threshold value in decoding')
-<<<<<<< HEAD
     parser.add_argument('--save-durations', default=False, type=strtobool,
                         help='Whether to save attentions as durations')
-=======
     parser.add_argument('--use-att-constraint', type=strtobool, default=False,
                         help='Whether to use the attention constraint')
     parser.add_argument('--backward-window', type=int, default=1,
                         help='Backward window size in the attention constraint')
     parser.add_argument('--forward-window', type=int, default=3,
                         help='Forward window size in the attention constraint')
->>>>>>> 51ccb3fc
     return parser
 
 
