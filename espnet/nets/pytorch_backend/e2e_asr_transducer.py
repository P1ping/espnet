--- conflicted
+++ resolved
@@ -14,12 +14,10 @@
 
 from espnet.nets.asr_interface import ASRInterface
 
-<<<<<<< HEAD
+
+from espnet.nets.pytorch_backend.nets_utils import get_subsample
 from espnet.nets.pytorch_backend.nets_utils import make_pad_mask
-=======
-from espnet.nets.pytorch_backend.nets_utils import get_subsample
 from espnet.nets.pytorch_backend.nets_utils import pad_list
->>>>>>> 10d36929
 from espnet.nets.pytorch_backend.nets_utils import to_device
 from espnet.nets.pytorch_backend.nets_utils import to_torch_tensor
 
@@ -179,18 +177,7 @@
 
             self.subsample = [1]
         else:
-            subsample = np.ones(args.elayers + 1, dtype=np.int)
-
-            if args.etype.endswith("p") and not args.etype.startswith("vgg"):
-                ss = args.subsample.split("_")
-
-                for j in range(min(args.elayers + 1, len(ss))):
-                    subsample[j] = int(ss[j])
-            else:
-                logging.warning(
-                    'Subsampling for vgg* is performed in max pooling layers.')
-                logging.info('subsample: ' + ' '.join([str(x) for x in subsample]))
-            self.subsample = subsample
+            self.subsample = get_subsample(args, mode='asr', arch='rnn-t')
 
             self.encoder = encoder_for(args, idim, subsample)
 
@@ -235,11 +222,7 @@
 
         self.criterion = TransLoss(args.trans_type, self.blank_id)
 
-<<<<<<< HEAD
         self.default_parameters(args)
-=======
-        # subsample info
-        self.subsample = get_subsample(args, mode='asr', arch='rnn-t')
 
         if args.use_frontend:
             # Relative importing because of using python3 syntax
@@ -253,7 +236,6 @@
             idim = args.n_mels
         else:
             self.frontend = None
->>>>>>> 10d36929
 
         if args.report_cer or args.report_wer:
             from espnet.nets.e2e_asr_common import ErrorCalculatorTrans
