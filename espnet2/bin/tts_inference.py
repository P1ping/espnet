#!/usr/bin/env python3

"""TTS mode decoding."""

import logging
from pathlib import Path
import shutil
import sys
import time
from typing import Dict
from typing import Optional
from typing import Sequence
from typing import Tuple
from typing import Union

import configargparse
import matplotlib
import numpy as np
import soundfile as sf
import torch
from typeguard import check_argument_types

from espnet.utils.cli_utils import get_commandline_args
from espnet2.fileio.npy_scp import NpyScpWriter
from espnet2.tasks.tts import TTSTask
from espnet2.torch_utils.device_funcs import to_device
from espnet2.torch_utils.set_all_random_seed import set_all_random_seed
<<<<<<< HEAD
from espnet2.tts.duration_calculator import DurationCalculator
from espnet2.tts.fastspeech import FastSpeech
=======
from espnet2.tts.abs_tts import AbsTTS
>>>>>>> 17291601
from espnet2.tts.tacotron2 import Tacotron2
from espnet2.tts.transformer import Transformer
from espnet2.utils.get_default_kwargs import get_default_kwargs
from espnet2.utils.griffin_lim import Spectrogram2Waveform
from espnet2.utils.nested_dict_action import NestedDictAction
from espnet2.utils.types import str2bool
from espnet2.utils.types import str2triple_str
from espnet2.utils.types import str_or_none


def check_use_speech_in_inference(tts: AbsTTS, decode_config: Dict) -> bool:
    """Check whether to require speech in inference.

    Args:
        tts (AbsTTS): TTS model instance.
        decode_config (Dict): Decoding config dictionary.

    Returns:
        bool: True if speech is required else False.

    """
    inferece_options_required_speech = ["use_teacher_forcing"]
    tts_options_required_speech = ["use_gst"]
    for option in inferece_options_required_speech:
        if decode_config.get(option, False):
            return True
    for option in tts_options_required_speech:
        if tts.get(option, False):
            return True
    return False


@torch.no_grad()
def inference(
    output_dir: str,
    batch_size: int,
    dtype: str,
    ngpu: int,
    seed: int,
    num_workers: int,
    log_level: Union[int, str],
    data_path_and_name_and_type: Sequence[Tuple[str, str, str]],
    key_file: Optional[str],
    train_config: Optional[str],
    model_file: Optional[str],
    threshold: float,
    minlenratio: float,
    maxlenratio: float,
    use_teacher_forcing: bool,
    use_att_constraint: bool,
    backward_window: int,
    forward_window: int,
    speed_control_alpha: float,
    allow_variable_data_keys: bool,
    vocoder_conf: dict,
):
    """Perform TTS model decoding."""
    assert check_argument_types()
    if batch_size > 1:
        raise NotImplementedError("batch decoding is not implemented")
    if ngpu > 1:
        raise NotImplementedError("only single GPU decoding is supported")
    logging.basicConfig(
        level=log_level,
        format="%(asctime)s (%(module)s:%(lineno)d) %(levelname)s: %(message)s",
    )

    if ngpu >= 1:
        device = "cuda"
    else:
        device = "cpu"

    # 1. Set random-seed
    set_all_random_seed(seed)

    # 2. Build model
    model, train_args = TTSTask.build_model_from_file(train_config, model_file, device)
    model.to(dtype=getattr(torch, dtype)).eval()
    tts = model.tts
    normalize = model.normalize
    feats_extract = model.feats_extract
    duration_calculator = DurationCalculator()
    logging.info(f"Normalization:\n{normalize}")
    logging.info(f"TTS:\n{tts}")

    # 3. Build decoding config
    decode_config = {
        "threshold": threshold,
        "maxlenratio": maxlenratio,
        "minlenratio": minlenratio,
        "use_teacher_forcing": use_teacher_forcing,
    }
    if isinstance(tts, Tacotron2):
        decode_config.update(
            {
                "use_att_constraint": use_att_constraint,
                "forward_window": forward_window,
                "backward_window": backward_window,
            }
        )
    use_speech = check_use_speech_in_inference(tts, decode_config)

    # 4. Build data-iterator
    if not use_speech:
        data_path_and_name_and_type = list(
            filter(lambda x: x[1] != "speech", data_path_and_name_and_type)
        )
    loader = TTSTask.build_streaming_iterator(
        data_path_and_name_and_type,
        dtype=dtype,
        batch_size=batch_size,
        key_file=key_file,
        num_workers=num_workers,
        preprocess_fn=TTSTask.build_preprocess_fn(train_args, False),
        collate_fn=TTSTask.build_collate_fn(train_args),
        allow_variable_data_keys=allow_variable_data_keys,
        inference=True,
    )

    # 5. Build converter from spectrogram to waveform
    if feats_extract is not None:
        vocoder_conf.update(feats_extract.get_parameters())
    if "n_fft" in vocoder_conf and "n_shift" in vocoder_conf and "fs" in vocoder_conf:
        spc2wav = Spectrogram2Waveform(**vocoder_conf)
        logging.info(f"Vocoder: {spc2wav}")
    else:
        spc2wav = None
        logging.info("Vocoder is not used because vocoder_conf is not sufficient")

<<<<<<< HEAD
    # 5. Get decoding configs
    _decode_conf = {}
    if isinstance(tts, (Tacotron2, Transformer)):
        _decode_conf.update(
            {
                "threshold": threshold,
                "maxlenratio": maxlenratio,
                "minlenratio": minlenratio,
                "use_teacher_forcing": use_teacher_forcing,
            }
        )
    if isinstance(tts, Tacotron2):
        _decode_conf.update(
            {
                "use_att_constraint": use_att_constraint,
                "forward_window": forward_window,
                "backward_window": backward_window,
            }
        )
    if isinstance(tts, FastSpeech):
        _decode_conf.update({"alpha": speed_control_alpha})

    # 5. Start for-loop
=======
    # 6. Start for-loop
>>>>>>> 17291601
    output_dir = Path(output_dir)
    (output_dir / "norm").mkdir(parents=True, exist_ok=True)
    (output_dir / "denorm").mkdir(parents=True, exist_ok=True)
    (output_dir / "speech_shape").mkdir(parents=True, exist_ok=True)
    (output_dir / "wav").mkdir(parents=True, exist_ok=True)
    (output_dir / "att_ws").mkdir(parents=True, exist_ok=True)
    (output_dir / "probs").mkdir(parents=True, exist_ok=True)
    (output_dir / "durations").mkdir(parents=True, exist_ok=True)
    (output_dir / "focus_rates").mkdir(parents=True, exist_ok=True)

    # Lazy load to avoid the backend error
    matplotlib.use("Agg")
    import matplotlib.pyplot as plt
    from matplotlib.ticker import MaxNLocator

    with NpyScpWriter(
        output_dir / "norm", output_dir / "norm/feats.scp",
    ) as norm_writer, NpyScpWriter(
        output_dir / "denorm", output_dir / "denorm/feats.scp"
    ) as denorm_writer, open(
        output_dir / "speech_shape/speech_shape", "w"
    ) as shape_writer, open(
        output_dir / "durations/durations", "w"
    ) as duration_writer, open(
        output_dir / "focus_rates/focus_rates", "w"
    ) as focus_rate_writer:
        for idx, (keys, batch) in enumerate(loader, 1):
            assert isinstance(batch, dict), type(batch)
            assert all(isinstance(s, str) for s in keys), keys
            _bs = len(next(iter(batch.values())))
            assert len(keys) == _bs, f"{len(keys)} != {_bs}"
            batch = to_device(batch, device)

            # Extract features if speech is needed
            if use_speech and feats_extract is not None:
                _speech = {
                    k.replace("speech", "input"): v
                    for k, v in batch.items()
                    if k.startswith("speech")
                }
                speech, speech_lengths = feats_extract(**_speech)
                batch.update(speech=speech, speech_lengths=speech_lengths)

            key = keys[0]
            # Change to single sequence and remove *_length
            # because inference() requires 1-seq, not mini-batch.
            _data = {k: v[0] for k, v in batch.items() if not k.endswith("_lengths")}
            start_time = time.perf_counter()
<<<<<<< HEAD
            outs, probs, att_ws = tts.inference(**_data, **_decode_conf)
=======
            outs, probs, att_ws = tts.inference(**_data, **decode_config)
>>>>>>> 17291601
            insize = next(iter(_data.values())).size(0) + 1
            logging.info(
                "inference speed = {:.1f} frames / sec.".format(
                    int(outs.size(0)) / (time.perf_counter() - start_time)
                )
            )
            logging.info(f"{key} (size:{insize}->{outs.size(0)})")
            if outs.size(0) == insize * maxlenratio:
                logging.warning(f"output length reaches maximum length ({key}).")
            norm_writer[key] = outs.cpu().numpy()
            shape_writer.write(f"{key} " + ",".join(map(str, outs.shape)) + "\n")

            # NOTE: normalize.inverse is in-place operation
            outs_denorm = normalize.inverse(outs[None])[0][0]
            denorm_writer[key] = outs_denorm.cpu().numpy()

            if att_ws is not None:
                # Save duration and fucus rates
                duration, focus_rate = duration_calculator(att_ws)
                duration_writer.write(
                    f"{key} " + " ".join(map(str, duration.cpu().numpy())) + "\n"
                )
                focus_rate_writer.write(f"{key} {float(focus_rate):.5f}\n")

                # Plot attention weight
                att_ws = att_ws.cpu().numpy()

                if att_ws.ndim == 2:
                    att_ws = att_ws[None][None]
                elif att_ws.ndim != 4:
                    raise RuntimeError(f"Must be 2 or 4 dimension: {att_ws.ndim}")

                w, h = plt.figaspect(att_ws.shape[0] / att_ws.shape[1])
                fig = plt.Figure(
                    figsize=(
                        w * 1.3 * min(att_ws.shape[0], 2.5),
                        h * 1.3 * min(att_ws.shape[1], 2.5),
                    )
                )
                fig.suptitle(f"{key}")
                axes = fig.subplots(att_ws.shape[0], att_ws.shape[1])
                if len(att_ws) == 1:
                    axes = [[axes]]
                for ax, att_w in zip(axes, att_ws):
                    for ax_, att_w_ in zip(ax, att_w):
                        ax_.imshow(att_w_.astype(np.float32), aspect="auto")
                        ax_.set_xlabel("Input")
                        ax_.set_ylabel("Output")
                        ax_.xaxis.set_major_locator(MaxNLocator(integer=True))
                        ax_.yaxis.set_major_locator(MaxNLocator(integer=True))

                fig.set_tight_layout({"rect": [0, 0.03, 1, 0.95]})
                fig.savefig(output_dir / f"att_ws/{key}.png")
                fig.clf()

            if probs is not None:
                # Plot stop token prediction
                probs = probs.cpu().numpy()

                fig = plt.Figure()
                ax = fig.add_subplot(1, 1, 1)
                ax.plot(probs)
                ax.set_title(f"{key}")
                ax.set_xlabel("Output")
                ax.set_ylabel("Stop probability")
                ax.set_ylim(0, 1)
                ax.grid(which="both")

                fig.set_tight_layout(True)
                fig.savefig(output_dir / f"probs/{key}.png")
                fig.clf()

            # TODO(kamo): Write scp
            if spc2wav is not None:
                wav = spc2wav(outs_denorm.cpu().numpy())
                sf.write(f"{output_dir}/wav/{key}.wav", wav, spc2wav.fs, "PCM_16")

    # remove duration related files if attention is not provided
    if att_ws is None:
        shutil.rmtree(output_dir / "att_ws")
        shutil.rmtree(output_dir / "probs")
        shutil.rmtree(output_dir / "durations")
        shutil.rmtree(output_dir / "focus_rates")


def get_parser():
    """Get argument parser."""
    parser = configargparse.ArgumentParser(
        description="TTS Decode",
        config_file_parser_class=configargparse.YAMLConfigFileParser,
        formatter_class=configargparse.ArgumentDefaultsHelpFormatter,
    )

    # Note(kamo): Use "_" instead of "-" as separator.
    # "-" is confusing if written in yaml.
    parser.add_argument(
        "--config", is_config_file=True, help="config file path",
    )

    parser.add_argument(
        "--log_level",
        type=lambda x: x.upper(),
        default="INFO",
        choices=("INFO", "ERROR", "WARNING", "INFO", "DEBUG", "NOTSET"),
        help="The verbose level of logging",
    )

    parser.add_argument(
        "--output_dir", type=str, required=True, help="The path of output directory",
    )
    parser.add_argument(
        "--ngpu", type=int, default=0, help="The number of gpus. 0 indicates CPU mode",
    )
    parser.add_argument(
        "--seed", type=int, default=0, help="Random seed",
    )
    parser.add_argument(
        "--dtype",
        default="float32",
        choices=["float16", "float32", "float64"],
        help="Data type",
    )
    parser.add_argument(
        "--num_workers",
        type=int,
        default=1,
        help="The number of workers used for DataLoader",
    )
    parser.add_argument(
        "--batch_size", type=int, default=1, help="The batch size for inference",
    )

    group = parser.add_argument_group("Input data related")
    group.add_argument(
        "--data_path_and_name_and_type",
        type=str2triple_str,
        required=True,
        action="append",
    )
    group.add_argument(
        "--key_file", type=str_or_none,
    )
    group.add_argument(
        "--allow_variable_data_keys", type=str2bool, default=False,
    )

    group = parser.add_argument_group("The model configuration related")
    group.add_argument(
        "--train_config", type=str, help="Training configuration file.",
    )
    group.add_argument(
        "--model_file", type=str, help="Model parameter file.",
    )

    group = parser.add_argument_group("Decoding related")
    group.add_argument(
        "--maxlenratio",
        type=float,
        default=10.0,
        help="Maximum length ratio in decoding",
    )
    group.add_argument(
        "--minlenratio",
        type=float,
        default=0.0,
        help="Minimum length ratio in decoding",
    )
    group.add_argument(
        "--threshold", type=float, default=0.5, help="Threshold value in decoding",
    )
    group.add_argument(
        "--use_att_constraint",
        type=str2bool,
        default=False,
        help="Whether to use attention constraint",
    )
    group.add_argument(
        "--backward_window",
        type=int,
        default=1,
        help="Backward window value in attention constraint",
    )
    group.add_argument(
        "--forward_window",
        type=int,
        default=3,
        help="Forward window value in attention constraint",
    )
    group.add_argument(
        "--use_teacher_forcing",
        type=str2bool,
        default=False,
        help="Whether to use teacher forcing",
    )
    parser.add_argument(
        "--speed_control_alpha",
        type=float,
        default=1.0,
        help="Alpha in FastSpeech to change the speed of generated speech",
    )

    group = parser.add_argument_group("Grriffin-Lim related")
    group.add_argument(
        "--vocoder_conf",
        action=NestedDictAction,
        default=get_default_kwargs(Spectrogram2Waveform),
        help="The configuration for Grriffin-Lim",
    )
    return parser


def main(cmd=None):
    """Run TTS model decoding."""
    print(get_commandline_args(), file=sys.stderr)
    parser = get_parser()
    args = parser.parse_args(cmd)
    kwargs = vars(args)
    kwargs.pop("config", None)
    inference(**kwargs)


if __name__ == "__main__":
    main()<|MERGE_RESOLUTION|>--- conflicted
+++ resolved
@@ -25,12 +25,9 @@
 from espnet2.tasks.tts import TTSTask
 from espnet2.torch_utils.device_funcs import to_device
 from espnet2.torch_utils.set_all_random_seed import set_all_random_seed
-<<<<<<< HEAD
+from espnet2.tts.abs_tts import AbsTTS
 from espnet2.tts.duration_calculator import DurationCalculator
 from espnet2.tts.fastspeech import FastSpeech
-=======
-from espnet2.tts.abs_tts import AbsTTS
->>>>>>> 17291601
 from espnet2.tts.tacotron2 import Tacotron2
 from espnet2.tts.transformer import Transformer
 from espnet2.utils.get_default_kwargs import get_default_kwargs
@@ -117,12 +114,16 @@
     logging.info(f"TTS:\n{tts}")
 
     # 3. Build decoding config
-    decode_config = {
-        "threshold": threshold,
-        "maxlenratio": maxlenratio,
-        "minlenratio": minlenratio,
-        "use_teacher_forcing": use_teacher_forcing,
-    }
+    decode_config = {}
+    if isinstance(tts, (Tacotron2, Transformer)):
+        decode_config.update(
+            {
+                "threshold": threshold,
+                "maxlenratio": maxlenratio,
+                "minlenratio": minlenratio,
+                "use_teacher_forcing": use_teacher_forcing,
+            }
+        )
     if isinstance(tts, Tacotron2):
         decode_config.update(
             {
@@ -131,6 +132,8 @@
                 "backward_window": backward_window,
             }
         )
+    if isinstance(tts, FastSpeech):
+        decode_config.update({"alpha": speed_control_alpha})
     use_speech = check_use_speech_in_inference(tts, decode_config)
 
     # 4. Build data-iterator
@@ -160,33 +163,7 @@
         spc2wav = None
         logging.info("Vocoder is not used because vocoder_conf is not sufficient")
 
-<<<<<<< HEAD
-    # 5. Get decoding configs
-    _decode_conf = {}
-    if isinstance(tts, (Tacotron2, Transformer)):
-        _decode_conf.update(
-            {
-                "threshold": threshold,
-                "maxlenratio": maxlenratio,
-                "minlenratio": minlenratio,
-                "use_teacher_forcing": use_teacher_forcing,
-            }
-        )
-    if isinstance(tts, Tacotron2):
-        _decode_conf.update(
-            {
-                "use_att_constraint": use_att_constraint,
-                "forward_window": forward_window,
-                "backward_window": backward_window,
-            }
-        )
-    if isinstance(tts, FastSpeech):
-        _decode_conf.update({"alpha": speed_control_alpha})
-
-    # 5. Start for-loop
-=======
     # 6. Start for-loop
->>>>>>> 17291601
     output_dir = Path(output_dir)
     (output_dir / "norm").mkdir(parents=True, exist_ok=True)
     (output_dir / "denorm").mkdir(parents=True, exist_ok=True)
@@ -235,11 +212,7 @@
             # because inference() requires 1-seq, not mini-batch.
             _data = {k: v[0] for k, v in batch.items() if not k.endswith("_lengths")}
             start_time = time.perf_counter()
-<<<<<<< HEAD
-            outs, probs, att_ws = tts.inference(**_data, **_decode_conf)
-=======
             outs, probs, att_ws = tts.inference(**_data, **decode_config)
->>>>>>> 17291601
             insize = next(iter(_data.values())).size(0) + 1
             logging.info(
                 "inference speed = {:.1f} frames / sec.".format(
